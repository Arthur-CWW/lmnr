# This compose definition pulls the latest images from the GitHub Container Registry.
# This is the best and fastest for self-hosting, as the images are already built and ready to go.
# If you want to build images locally, you can use the docker-compose-local-build.yml file instead.

name: lmnr

services:
  qdrant:
    image: qdrant/qdrant
    volumes:
      - type: volume
        source: qdrant-data
        target: /data

  rabbitmq:
    image: rabbitmq
    environment:
      RABBITMQ_DEFAULT_USER: ${RABBITMQ_DEFAULT_USER}
      RABBITMQ_DEFAULT_PASS: ${RABBITMQ_DEFAULT_PASS}
    healthcheck:
      test: rabbitmq-diagnostics -q check_running && rabbitmq-diagnostics -q check_local_alarms
      interval: 10s
      timeout: 10s
      retries: 3

  clickhouse:
    image: clickhouse/clickhouse-server:latest
    container_name: clickhouse
    volumes:
      - type: volume
        source: clickhouse-data
        target: /var/lib/clickhouse/
      - type: volume
        source: clickhouse-logs
        target: /var/log/clickhouse-server/
      - type: bind
        source: ./clickhouse/config/users.xml
        target: /etc/clickhouse-server/users.d/users.xml
        read_only: true
      - type: bind
        source: ./clickhouse/001000-initial.sql
        target: /docker-entrypoint-initdb.d/001000-initial.sql
        read_only: true
    cap_add:
      - SYS_NICE
      - NET_ADMIN
      - IPC_LOCK
    ulimits:
      nofile:
        soft: 262144
        hard: 262144
    environment:
      - CLICKHOUSE_USER=${CLICKHOUSE_USER}
      - CLICKHOUSE_PASSWORD=${CLICKHOUSE_PASSWORD}

  semantic-search-service:
    image: ghcr.io/lmnr-ai/semantic-search-service
    depends_on:
      - qdrant
    environment:
      PORT: 8080
      QDRANT_URL: http://qdrant:6334
      COHERE_ENDPOINT: https://api.cohere.ai/v1/embed
      COHERE_API_KEY: ${COHERE_API_KEY}
    pull_policy: always

  python-executor:
    image: ghcr.io/lmnr-ai/python-executor
    pull_policy: always

  postgres:
    image: postgres:16
    volumes:
      - postgres-data-lmnr-full:/var/lib/postgresql/data
    environment:
      POSTGRES_USER: ${POSTGRES_USER}
      POSTGRES_PASSWORD: ${POSTGRES_PASSWORD}
      POSTGRES_DB: ${POSTGRES_DB}
    healthcheck:
      test: [ "CMD", "pg_isready", "-U", "${POSTGRES_USER}", "-d", "${POSTGRES_DB}" ]
      interval: 2s
      timeout: 5s
      retries: 5
    ports:
      - "5433:5432"

  app-server:
    image: ghcr.io/lmnr-ai/app-server
    ports:
      - "8000:8000"
      - "8001:8001"
    depends_on:
      semantic-search-service:
        condition: service_started
      postgres:
        condition: service_healthy
      rabbitmq:
        condition: service_healthy
      clickhouse:
        condition: service_started
    pull_policy: always
    environment:
<<<<<<< HEAD
      - PORT=8000
      - GRPC_PORT=8001
      - DATABASE_URL=postgres://${POSTGRES_USER}:${POSTGRES_PASSWORD}@postgres:5432/${POSTGRES_DB}
      - SEMANTIC_SEARCH_URL=http://semantic-search-service:8080
      - RABBITMQ_URL=amqp://${RABBITMQ_DEFAULT_USER}:${RABBITMQ_DEFAULT_PASS}@rabbitmq:5672/%2f
      - CLICKHOUSE_URL=http://clickhouse:8123
      - CLICKHOUSE_USER=${CLICKHOUSE_USER}
      - CLICKHOUSE_PASSWORD=${CLICKHOUSE_PASSWORD}
      - CODE_EXECUTOR_URL=http://python-executor:8811
      - SHARED_SECRET_TOKEN=${SHARED_SECRET_TOKEN}
      - ENVIRONMENT=FULL
      - AEAD_SECRET_KEY=${AEAD_SECRET_KEY}
=======
      PORT: 8000
      GRPC_PORT: 8001
      DATABASE_URL: postgres://${POSTGRES_USER}:${POSTGRES_PASSWORD}@postgres:5432/${POSTGRES_DB}
      SEMANTIC_SEARCH_URL: http://semantic-search-service:8080
      RABBITMQ_URL: amqp://${RABBITMQ_DEFAULT_USER}:${RABBITMQ_DEFAULT_PASS}@rabbitmq:5672/%2f
      CLICKHOUSE_URL: http://clickhouse:8123
      CLICKHOUSE_USER: ${CLICKHOUSE_USER}
      CODE_EXECUTOR_URL: http://python-executor:8811
      SHARED_SECRET_TOKEN: ${SHARED_SECRET_TOKEN}
      ENVIRONMENT: FULL
      AEAD_SECRET_KEY: ${AEAD_SECRET_KEY}

>>>>>>> 50049219
  frontend:
    image: ghcr.io/lmnr-ai/frontend
    ports:
      - "5667:5667"
    pull_policy: always
    depends_on:
      postgres:
        condition: service_healthy
      clickhouse:
        condition: service_started
    environment:
<<<<<<< HEAD
      - PORT=5667
      - BACKEND_URL=http://app-server:8000
      - SHARED_SECRET_TOKEN=${SHARED_SECRET_TOKEN}
      - DATABASE_URL=postgres://${POSTGRES_USER}:${POSTGRES_PASSWORD}@postgres:5432/${POSTGRES_DB}
      - NEXTAUTH_URL=http://localhost:5667
      - NEXTAUTH_SECRET=some_secret
      - NEXT_PUBLIC_URL=http://localhost:5667
      - ENVIRONMENT=FULL
      - CLICKHOUSE_URL=http://clickhouse:8123
      - CLICKHOUSE_USER=${CLICKHOUSE_USER}
      - CLICKHOUSE_PASSWORD=${CLICKHOUSE_PASSWORD}
=======
      PORT: 5667
      BACKEND_URL: http://app-server:8000
      SHARED_SECRET_TOKEN: ${SHARED_SECRET_TOKEN}
      DATABASE_URL: postgres://${POSTGRES_USER}:${POSTGRES_PASSWORD}@postgres:5432/${POSTGRES_DB}
      NEXTAUTH_URL: http://localhost:5667
      NEXTAUTH_SECRET: some_secret
      NEXT_PUBLIC_URL: http://localhost:5667
      ENVIRONMENT: FULL
      CLICKHOUSE_URL: http://clickhouse:8123
      CLICKHOUSE_USER: ${CLICKHOUSE_USER}
>>>>>>> 50049219

volumes:
  qdrant-data:
  clickhouse-data:
  clickhouse-logs:
  postgres-data-lmnr-full:<|MERGE_RESOLUTION|>--- conflicted
+++ resolved
@@ -49,9 +49,6 @@
       nofile:
         soft: 262144
         hard: 262144
-    environment:
-      - CLICKHOUSE_USER=${CLICKHOUSE_USER}
-      - CLICKHOUSE_PASSWORD=${CLICKHOUSE_PASSWORD}
 
   semantic-search-service:
     image: ghcr.io/lmnr-ai/semantic-search-service
@@ -71,7 +68,7 @@
   postgres:
     image: postgres:16
     volumes:
-      - postgres-data-lmnr-full:/var/lib/postgresql/data
+      - postgres-data:/var/lib/postgresql/data
     environment:
       POSTGRES_USER: ${POSTGRES_USER}
       POSTGRES_PASSWORD: ${POSTGRES_PASSWORD}
@@ -81,8 +78,6 @@
       interval: 2s
       timeout: 5s
       retries: 5
-    ports:
-      - "5433:5432"
 
   app-server:
     image: ghcr.io/lmnr-ai/app-server
@@ -100,20 +95,6 @@
         condition: service_started
     pull_policy: always
     environment:
-<<<<<<< HEAD
-      - PORT=8000
-      - GRPC_PORT=8001
-      - DATABASE_URL=postgres://${POSTGRES_USER}:${POSTGRES_PASSWORD}@postgres:5432/${POSTGRES_DB}
-      - SEMANTIC_SEARCH_URL=http://semantic-search-service:8080
-      - RABBITMQ_URL=amqp://${RABBITMQ_DEFAULT_USER}:${RABBITMQ_DEFAULT_PASS}@rabbitmq:5672/%2f
-      - CLICKHOUSE_URL=http://clickhouse:8123
-      - CLICKHOUSE_USER=${CLICKHOUSE_USER}
-      - CLICKHOUSE_PASSWORD=${CLICKHOUSE_PASSWORD}
-      - CODE_EXECUTOR_URL=http://python-executor:8811
-      - SHARED_SECRET_TOKEN=${SHARED_SECRET_TOKEN}
-      - ENVIRONMENT=FULL
-      - AEAD_SECRET_KEY=${AEAD_SECRET_KEY}
-=======
       PORT: 8000
       GRPC_PORT: 8001
       DATABASE_URL: postgres://${POSTGRES_USER}:${POSTGRES_PASSWORD}@postgres:5432/${POSTGRES_DB}
@@ -126,7 +107,6 @@
       ENVIRONMENT: FULL
       AEAD_SECRET_KEY: ${AEAD_SECRET_KEY}
 
->>>>>>> 50049219
   frontend:
     image: ghcr.io/lmnr-ai/frontend
     ports:
@@ -138,19 +118,6 @@
       clickhouse:
         condition: service_started
     environment:
-<<<<<<< HEAD
-      - PORT=5667
-      - BACKEND_URL=http://app-server:8000
-      - SHARED_SECRET_TOKEN=${SHARED_SECRET_TOKEN}
-      - DATABASE_URL=postgres://${POSTGRES_USER}:${POSTGRES_PASSWORD}@postgres:5432/${POSTGRES_DB}
-      - NEXTAUTH_URL=http://localhost:5667
-      - NEXTAUTH_SECRET=some_secret
-      - NEXT_PUBLIC_URL=http://localhost:5667
-      - ENVIRONMENT=FULL
-      - CLICKHOUSE_URL=http://clickhouse:8123
-      - CLICKHOUSE_USER=${CLICKHOUSE_USER}
-      - CLICKHOUSE_PASSWORD=${CLICKHOUSE_PASSWORD}
-=======
       PORT: 5667
       BACKEND_URL: http://app-server:8000
       SHARED_SECRET_TOKEN: ${SHARED_SECRET_TOKEN}
@@ -161,10 +128,9 @@
       ENVIRONMENT: FULL
       CLICKHOUSE_URL: http://clickhouse:8123
       CLICKHOUSE_USER: ${CLICKHOUSE_USER}
->>>>>>> 50049219
 
 volumes:
   qdrant-data:
   clickhouse-data:
   clickhouse-logs:
-  postgres-data-lmnr-full:+  postgres-data: