--- conflicted
+++ resolved
@@ -9,11 +9,7 @@
 [Laminar](https://www.lmnr.ai) is an all-in-one open-source platform for engineering AI products. Trace, evaluate, label, and analyze LLM data.
 
 - [x] Tracing
-<<<<<<< HEAD
     - [x] OpenTelemetry-based automatic tracing of common AI frameworks and SDKs (LangChain, OpenAI, Anthropic ...) with just 2 lines of code. (powered by amazing [OpenLLMetry](https://github.com/traceloop/openllmetry)).
-=======
-    - [x] OpenTelemetry-based automatic tracing of common AI frameworks and SDKs (LangChain, OpenAI, Anthropic ...) with just 2 lines of code. (powered by an amazing [OpenLLMetry](https://github.com/traceloop/openllmetry)).
->>>>>>> f6f4d49c
     - [x] Trace input/output, latency, cost, token count.
     - [x] Function tracing with `observe` decorator/wrapper.
     - [x] Image tracing.
@@ -53,30 +49,17 @@
 ```
 
 This will spin up a lightweight version of the stack with Postgres, app-server, and frontend. This is good for a quickstart 
-or for lightweight usage.
-
-<<<<<<< HEAD
-You can access the UI at http://localhost:3000 in your browser.
+or for lightweight usage. You can access the UI at http://localhost:3000 in your browser.
 
 For production environment, we recommend using our [managed platform](https://www.lmnr.ai/projects) or `docker compose -f docker-compose-full.yml up -d`. 
 
 `docker-compose-full.yml` is heavy but it will enable all the features.
 
-=======
-For production environment, we recommend using our [managed platform](https://www.lmnr.ai/projects) or `docker compose -f docker-compose-full.yml up -d`. 
-
-`docker-compose-full.yml` is heavy but it will enable all the features.
-
->>>>>>> f6f4d49c
 - app-server – core Rust backend
 - rabbitmq – message queue for reliable trace processing
 - qdrant – vector database
 - semantic-search-service – gRPC service for embedding text and storing/retrieving it from qdrant
-<<<<<<< HEAD
 - frontend – Next.js frontend and backend
-=======
-- frontend – NextJS frontend and backend
->>>>>>> f6f4d49c
 - python-executor – gRPC service with lightweight Python sandbox that can run arbitrary code.
 - postgres – Postgres database for all the application data
 - clickhouse – columnar OLAP database for more efficient trace and label analytics
