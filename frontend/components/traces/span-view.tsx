--- conflicted
+++ resolved
@@ -69,19 +69,6 @@
             <div className="flex-wrap gap-2 flex flex-row">
               <AddToLabelingQueuePopover span={span} />
               <ExportSpansDialog span={span} />
-<<<<<<< HEAD
-              <AddLabelPopover span={span} />
-=======
-              <Link
-                href={{ pathname: `/project/${projectId}/playgrounds/create`, query: { spanId: span.spanId } }}
-                passHref
-              >
-                <Button variant="outline">
-                  <PlayCircle className="mr-2" size={16} />
-                  Playground
-                </Button>
-              </Link>
->>>>>>> 433ec6df
             </div>
             <div className="flex py-1 gap-2">
               <StatsShields
