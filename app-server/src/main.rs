use actix_service::Service;
use actix_web::{
    middleware::{Logger, NormalizePath},
    web::{self, PayloadConfig},
    App, HttpMessage, HttpServer,
};
use actix_web_httpauth::middleware::HttpAuthentication;
use aws_config::BehaviorVersion;
use dashmap::DashMap;
use db::{pipelines::PipelineVersion, project_api_keys::ProjectApiKey, user::User};
use features::{is_feature_enabled, Feature};
use names::NameGenerator;
use opentelemetry::opentelemetry::proto::collector::trace::v1::trace_service_server::TraceServiceServer;
use projects::Project;
use runtime::{create_general_purpose_runtime, wait_stop_signal};
use sandbox::{sandbox_grpc::sandbox_client::SandboxClient, Sandbox};
use storage::{mock::MockStorage, Storage};
use tonic::transport::Server;
use traces::{
    consumer::process_queue_spans, grpc_service::ProcessTracesService,
    limits::WorkspaceLimitsExceeded, OBSERVATIONS_EXCHANGE, OBSERVATIONS_QUEUE,
};

use cache::{cache::CacheTrait, Cache};
use chunk::{
    character_split::CharacterSplitChunker,
    runner::{Chunker, ChunkerRunner, ChunkerType},
};
use language_model::{costs::LLMPriceEntry, LanguageModelProvider, LanguageModelProviderName};
use lapin::{
    options::{ExchangeDeclareOptions, QueueDeclareOptions},
    types::FieldTable,
    Connection, ConnectionProperties,
};
use moka::future::Cache as MokaCache;
use routes::pipelines::GraphInterruptMessage;
use semantic_search::{
    semantic_search_grpc::semantic_search_client::SemanticSearchClient, SemanticSearch,
};
use sodiumoxide;
use std::{
    any::TypeId,
    collections::HashMap,
    env,
    io::{self, Error},
    sync::Arc,
    thread::{self, JoinHandle},
};
use tokio::sync::mpsc;
use uuid::Uuid;

mod api;
mod auth;
mod cache;
mod ch;
mod chunk;
mod datasets;
mod db;
mod engine;
mod evaluations;
mod features;
mod labels;
mod language_model;
mod names;
mod opentelemetry;
mod pipeline;
mod projects;
mod provider_api_keys;
mod routes;
mod runtime;
mod sandbox;
mod semantic_search;
mod storage;
mod traces;

const DEFAULT_CACHE_SIZE: u64 = 100; // entries

fn tonic_error_to_io_error(err: tonic::transport::Error) -> io::Error {
    io::Error::new(io::ErrorKind::Other, err)
}

fn main() -> anyhow::Result<()> {
    sodiumoxide::init().expect("failed to initialize sodiumoxide");

    rustls::crypto::ring::default_provider()
        .install_default()
        .expect("Failed to install rustls crypto provider");

    dotenv::dotenv().ok();

    let general_runtime =
        create_general_purpose_runtime().expect("Can't initialize general purpose runtime.");
    let runtime_handle = general_runtime.handle().clone();

    let mut handles: Vec<JoinHandle<Result<(), Error>>> = vec![];

    std::env::set_var("RUST_LOG", "info");
    env_logger::init();

    let port = env::var("PORT")
        .unwrap_or(String::from("8000"))
        .parse()
        .unwrap();
    let grpc_port: u16 = env::var("GRPC_PORT")
        .unwrap_or(String::from("8001"))
        .parse()
        .unwrap();
    let grpc_address = format!("0.0.0.0:{}", grpc_port).parse().unwrap();

    let mut caches: HashMap<TypeId, Arc<dyn CacheTrait>> = HashMap::new();
    let auth_cache: Arc<MokaCache<String, User>> = Arc::new(MokaCache::new(DEFAULT_CACHE_SIZE));
    caches.insert(TypeId::of::<User>(), auth_cache);
    let project_api_key_cache: Arc<MokaCache<String, ProjectApiKey>> =
        Arc::new(MokaCache::new(DEFAULT_CACHE_SIZE));
    caches.insert(TypeId::of::<ProjectApiKey>(), project_api_key_cache);
    let pipeline_version_cache: Arc<MokaCache<String, PipelineVersion>> =
        Arc::new(MokaCache::new(DEFAULT_CACHE_SIZE));
    caches.insert(TypeId::of::<PipelineVersion>(), pipeline_version_cache);
    let project_cache: Arc<MokaCache<String, Project>> =
        Arc::new(MokaCache::new(DEFAULT_CACHE_SIZE));
    caches.insert(TypeId::of::<Project>(), project_cache);
    let workspace_limits_cache: Arc<MokaCache<String, WorkspaceLimitsExceeded>> =
        Arc::new(MokaCache::new(DEFAULT_CACHE_SIZE));
    caches.insert(
        TypeId::of::<WorkspaceLimitsExceeded>(),
        workspace_limits_cache,
    );
    let llm_costs_cache: Arc<MokaCache<String, LLMPriceEntry>> =
        Arc::new(MokaCache::new(DEFAULT_CACHE_SIZE));
    caches.insert(TypeId::of::<LLMPriceEntry>(), llm_costs_cache);

    let cache = Arc::new(Cache::new(caches));

    let db_url = env::var("DATABASE_URL").expect("DATABASE_URL must be set");

    let mut pool = None;
    runtime_handle.block_on(async {
        pool = Some(
            sqlx::postgres::PgPoolOptions::new()
                .max_connections(
                    env::var("DATABASE_MAX_CONNECTIONS")
                        .unwrap_or(String::from("10"))
                        .parse()
                        .unwrap_or(10),
                )
                .connect(&db_url)
                .await
                .unwrap(),
        );
    });
    let pool = pool.unwrap();

    let db = Arc::new(db::DB::new(pool));

    let mut chunkers = HashMap::new();
    let character_split_chunker = CharacterSplitChunker {};
    chunkers.insert(
        ChunkerType::CharacterSplit,
        Chunker::CharacterSplit(character_split_chunker),
    );
    let chunker_runner = Arc::new(ChunkerRunner::new(chunkers));

    let interrupt_senders = Arc::new(DashMap::<Uuid, mpsc::Sender<GraphInterruptMessage>>::new());

    let clickhouse = if is_feature_enabled(Feature::FullBuild) {
        let clickhouse_url = env::var("CLICKHOUSE_URL").expect("CLICKHOUSE_URL must be set");
        let clickhouse_user = env::var("CLICKHOUSE_USER").expect("CLICKHOUSE_USER must be set");
        let clickhouse_password = env::var("CLICKHOUSE_PASSWORD");
        // https://clickhouse.com/docs/en/cloud/bestpractices/asynchronous-inserts -> Create client which will wait for async inserts
        // For now, we're not waiting for inserts to finish, but later need to add queue and batch on client-side
        let mut client = clickhouse::Client::default()
            .with_url(clickhouse_url)
            .with_user(clickhouse_user)
            .with_database("default")
            .with_option("async_insert", "1")
            .with_option("wait_for_async_insert", "0");
        if let Ok(clickhouse_password) = clickhouse_password {
            client = client.with_password(clickhouse_password);
        } else {
            log::warn!("CLICKHOUSE_PASSWORD not set, using without password");
        }
        client
    } else {
        // This client does not connect to ClickHouse, and the feature flag must be checked before using it
        // TODO: wrap this in a dyn trait object
        clickhouse::Client::default()
    };

    let mut rabbitmq_connection = None;
    runtime_handle.block_on(async {
        if is_feature_enabled(Feature::FullBuild) {
            let rabbitmq_url = env::var("RABBITMQ_URL").expect("RABBITMQ_URL must be set");
            let connection = Arc::new(
                Connection::connect(&rabbitmq_url, ConnectionProperties::default())
                    .await
                    .unwrap(),
            );

            // declare the exchange
            let channel = connection.create_channel().await.unwrap();
            channel
                .exchange_declare(
                    OBSERVATIONS_EXCHANGE,
                    lapin::ExchangeKind::Fanout,
                    ExchangeDeclareOptions::default(),
                    FieldTable::default(),
                )
                .await
                .unwrap();

            channel
                .queue_declare(
                    OBSERVATIONS_QUEUE,
                    QueueDeclareOptions::default(),
                    FieldTable::default(),
                )
                .await
                .unwrap();
            rabbitmq_connection = Some(connection);
        }
    });
    let rabbitmq_connection_grpc = rabbitmq_connection.clone();

    let mut aws_sdk_config = None;
    runtime_handle.block_on(async {
        aws_sdk_config = Some(
            aws_config::defaults(BehaviorVersion::latest())
                .region(aws_config::Region::new(
                    env::var("AWS_REGION").unwrap_or("us-east-1".to_string()),
                ))
                .load()
                .await,
        );
    });
    let aws_sdk_config = aws_sdk_config.unwrap();
    let storage: Arc<dyn Storage> = if is_feature_enabled(Feature::Storage) {
        let s3_client = aws_sdk_s3::Client::new(&aws_sdk_config);
        let s3_storage = storage::s3::S3Storage::new(
            s3_client,
            env::var("S3_IMGS_BUCKET").expect("S3_IMGS_BUCKET must be set"),
        );
        Arc::new(s3_storage)
    } else {
        Arc::new(MockStorage {})
    };

    let runtime_handle_for_http = runtime_handle.clone();
    let db_for_http = db.clone();
    let cache_for_http = cache.clone();
    let http_server_handle = thread::Builder::new()
        .name("http".to_string())
        .spawn(move || {
            runtime_handle_for_http.block_on(async {
                let semantic_search: Arc<dyn SemanticSearch> =
                    if is_feature_enabled(Feature::FullBuild) {
                        let semantic_search_url = env::var("SEMANTIC_SEARCH_URL")
                            .expect("SEMANTIC_SEARCH_URL must be set");

                        let semantic_search_client = Arc::new(
                            SemanticSearchClient::connect(semantic_search_url)
                                .await
                                .unwrap(),
                        );
                        Arc::new(
                            semantic_search::semantic_search_impl::SemanticSearchImpl::new(
                                semantic_search_client,
                            ),
                        )
                    } else {
                        Arc::new(semantic_search::mock::MockSemanticSearch {})
                    };

                let sandbox: Arc<dyn Sandbox> = if is_feature_enabled(Feature::FullBuild) {
                    let sandbox_url = env::var("SANDBOX_URL").expect("SANDBOX_URL must be set");

                    let sandbox_client =
                        Arc::new(SandboxClient::connect(sandbox_url).await.unwrap());
                    Arc::new(sandbox::sandbox_impl::SandboxImpl::new(sandbox_client))
                } else {
                    Arc::new(sandbox::mock::MockSandbox {})
                };

                let client = reqwest::Client::new();
                let anthropic = language_model::Anthropic::new(client.clone());
                let openai = language_model::OpenAI::new(client.clone());
                let openai_azure = language_model::OpenAIAzure::new(client.clone());
                let gemini = language_model::Gemini::new(client.clone());
                let groq = language_model::Groq::new(client.clone());
                let mistral = language_model::Mistral::new(client.clone());

                let mut language_models: HashMap<LanguageModelProviderName, LanguageModelProvider> =
                    HashMap::new();
                language_models.insert(
                    LanguageModelProviderName::Anthropic,
                    LanguageModelProvider::Anthropic(anthropic),
                );
                language_models.insert(
                    LanguageModelProviderName::OpenAI,
                    LanguageModelProvider::OpenAI(openai),
                );
                language_models.insert(
                    LanguageModelProviderName::OpenAIAzure,
                    LanguageModelProvider::OpenAIAzure(openai_azure),
                );
                language_models.insert(
                    LanguageModelProviderName::Gemini,
                    LanguageModelProvider::Gemini(gemini),
                );
                language_models.insert(
                    LanguageModelProviderName::Groq,
                    LanguageModelProvider::Groq(groq),
                );
                language_models.insert(
                    LanguageModelProviderName::Mistral,
                    LanguageModelProvider::Mistral(mistral),
                );
                language_models.insert(
                    LanguageModelProviderName::Bedrock,
                    LanguageModelProvider::Bedrock(language_model::AnthropicBedrock::new(
                        aws_sdk_bedrockruntime::Client::new(&aws_sdk_config),
                    )),
                );
                let language_model_runner =
                    Arc::new(language_model::LanguageModelRunner::new(language_models));

                let name_generator = Arc::new(NameGenerator::new());

                HttpServer::new(move || {
                    let auth = HttpAuthentication::bearer(auth::validator);
                    let project_auth = HttpAuthentication::bearer(auth::project_validator);
                    let shared_secret_auth =
                        HttpAuthentication::bearer(auth::shared_secret_validator);

                    let pipeline_runner = Arc::new(pipeline::runner::PipelineRunner::new(
                        language_model_runner.clone(),
                        chunker_runner.clone(),
                        semantic_search.clone(),
                        rabbitmq_connection.clone(),
                        sandbox.clone(),
                        db_for_http.clone(),
                        cache_for_http.clone(),
                    ));

                    // start 8 threads per core to process spans from RabbitMQ
                    if is_feature_enabled(Feature::FullBuild) {
                        for _ in 0..8 {
                            tokio::spawn(process_queue_spans(
                                pipeline_runner.clone(),
                                db_for_http.clone(),
                                cache_for_http.clone(),
                                semantic_search.clone(),
                                rabbitmq_connection.clone(),
                                clickhouse.clone(),
                                chunker_runner.clone(),
                                storage.clone(),
                            ));
                        }
                    }

                    App::new()
                        .wrap(Logger::default())
                        .wrap(NormalizePath::trim())
                        .app_data(web::Data::from(cache_for_http.clone()))
                        .app_data(web::Data::from(db_for_http.clone()))
                        .app_data(web::Data::new(pipeline_runner.clone()))
                        .app_data(web::Data::new(semantic_search.clone()))
                        .app_data(web::Data::new(interrupt_senders.clone()))
                        .app_data(web::Data::new(language_model_runner.clone()))
                        .app_data(web::Data::new(rabbitmq_connection.clone()))
                        .app_data(web::Data::new(clickhouse.clone()))
                        .app_data(web::Data::new(name_generator.clone()))
                        .app_data(web::Data::new(semantic_search.clone()))
                        .app_data(web::Data::new(chunker_runner.clone()))
                        .app_data(web::Data::new(storage.clone()))
                        .app_data(web::Data::new(sandbox.clone()))
                        // Scopes with specific auth or no auth
                        .service(
                            web::scope("api/v1/auth")
                                .wrap(shared_secret_auth.clone())
                                .service(routes::auth::signin),
                        )
                        .service(
                            web::scope("api/v1/auth")
                                .wrap(shared_secret_auth.clone())
                                .service(routes::auth::signin),
                        )
                        .service(
                            web::scope("api/v1/manage-subscriptions")
                                .wrap(shared_secret_auth)
                                .service(routes::subscriptions::update_subscription),
                        )
                        .service(
                            web::scope("/v1")
                                .wrap(project_auth.clone())
                                .service(api::v1::pipelines::run_pipeline_graph)
                                .service(api::v1::pipelines::ping_healthcheck)
                                .service(api::v1::traces::process_traces)
                                .service(api::v1::datasets::get_datapoints)
                                .service(api::v1::evaluations::create_evaluation)
                                .service(api::v1::metrics::process_metrics)
<<<<<<< HEAD
                                .service(api::v1::sandbox::run_code)
=======
                                .service(api::v1::semantic_search::semantic_search)
>>>>>>> f7f2b9d5
                                .app_data(PayloadConfig::new(10 * 1024 * 1024)),
                        )
                        // Scopes with generic auth
                        .service(
                            web::scope("/api/v1/workspaces")
                                .wrap(auth.clone())
                                .service(routes::workspace::get_all_workspaces_of_user)
                                .service(routes::workspace::get_workspace)
                                .service(routes::workspace::create_workspace)
                                .service(routes::workspace::add_user_to_workspace),
                        )
                        .service(
                            web::scope("/api/v1/limits")
                                .wrap(auth.clone())
                                .service(routes::limits::get_workspace_stats)
                                .service(routes::limits::get_workspace_storage_stats),
                        )
                        .service(
                            web::scope("/api/v1/subscriptions")
                                .wrap(auth.clone())
                                .service(routes::subscriptions::save_stripe_customer_id)
                                .service(routes::subscriptions::get_user_subscription_info),
                        )
                        .service(
                            web::scope("/api/v1/projects")
                                .wrap(auth)
                                .service(routes::projects::create_project)
                                .service(routes::projects::get_projects)
                                .service(
                                    web::scope("/{project_id}")
                                        .wrap_fn(|req: actix_web::dev::ServiceRequest, srv| {
                                            let project_id = Uuid::parse_str(
                                                req.match_info().get("project_id").unwrap(),
                                            )
                                            .unwrap();
                                            let user: User;
                                            {
                                                let binding = req.extensions();
                                                // it is safe to unwrap here because if this middle runs user is present in the request
                                                user = binding.get::<User>().cloned().unwrap();
                                            }
                                            if user
                                                .project_ids
                                                .as_ref()
                                                .unwrap()
                                                .contains(&project_id)
                                            {
                                                srv.call(req)
                                            } else {
                                                // return unauthorized
                                                log::error!(
                                                "Unauthorized, user {:} is not part of project {}",
                                                user.id,
                                                project_id
                                            );
                                                Box::pin(futures_util::future::err(
                                                    actix_web::error::ErrorUnauthorized(""),
                                                ))
                                            }
                                        })
                                        .service(routes::projects::get_project)
                                        .service(routes::projects::delete_project)
                                        .service(routes::pipelines::run_pipeline_graph)
                                        .service(routes::pipelines::get_pipelines)
                                        .service(routes::pipelines::create_pipeline)
                                        .service(routes::pipelines::update_pipeline)
                                        .service(routes::pipelines::get_pipeline_by_id)
                                        .service(routes::pipelines::delete_pipeline)
                                        .service(routes::pipelines::create_pipeline_version)
                                        .service(routes::pipelines::fork_pipeline_version)
                                        .service(routes::pipelines::update_pipeline_version)
                                        .service(routes::pipelines::overwrite_pipeline_version)
                                        .service(routes::pipelines::get_pipeline_versions_info)
                                        .service(routes::pipelines::get_pipeline_versions)
                                        .service(routes::pipelines::get_pipeline_version)
                                        .service(routes::pipelines::get_version)
                                        .service(routes::pipelines::get_templates)
                                        .service(routes::pipelines::create_template)
                                        .service(routes::pipelines::run_pipeline_interrupt_graph)
                                        .service(routes::pipelines::update_target_pipeline_version)
                                        .service(routes::api_keys::create_project_api_key)
                                        .service(routes::api_keys::get_api_keys_for_project)
                                        .service(routes::api_keys::revoke_project_api_key)
                                        .service(routes::evaluations::get_evaluation_score_stats)
                                        .service(
                                            routes::evaluations::get_evaluation_score_distribution,
                                        )
                                        .service(routes::datasets::delete_dataset)
                                        .service(routes::datasets::upload_datapoint_file)
                                        .service(routes::datasets::create_datapoint_embeddings)
                                        .service(routes::datasets::get_datapoints)
                                        .service(routes::datasets::update_datapoint_embeddings)
                                        .service(routes::datasets::delete_datapoint_embeddings)
                                        .service(routes::datasets::delete_all_datapoints)
                                        .service(routes::datasets::index_dataset)
                                        .service(routes::traces::get_traces)
                                        .service(routes::traces::get_single_trace)
                                        .service(routes::traces::get_single_span)
                                        .service(routes::traces::get_sessions)
                                        .service(routes::labels::get_label_types)
                                        .service(routes::labels::get_span_labels)
                                        .service(routes::labels::update_span_label)
                                        .service(routes::labels::delete_span_label)
                                        .service(routes::labels::register_label_class_for_path)
                                        .service(routes::labels::remove_label_class_from_path)
                                        .service(
                                            routes::labels::get_registered_label_classes_for_path,
                                        )
                                        .service(routes::labels::update_label_class)
                                        .service(routes::traces::get_traces_metrics)
                                        .service(routes::provider_api_keys::save_api_key),
                                ),
                        )
                })
                .bind(("0.0.0.0", port))?
                .run()
                .await
            })
        })
        .unwrap();
    handles.push(http_server_handle);

    let grpc_server_handle = thread::Builder::new()
        .name("grpc".to_string())
        .spawn(move || {
            runtime_handle.block_on(async {
                let process_traces_service = ProcessTracesService::new(
                    db.clone(),
                    cache.clone(),
                    rabbitmq_connection_grpc.clone(),
                );

                Server::builder()
                    .add_service(TraceServiceServer::new(process_traces_service))
                    .serve_with_shutdown(grpc_address, async {
                        wait_stop_signal("gRPC service").await;
                    })
                    .await
                    .map_err(tonic_error_to_io_error)
            })
        })
        .unwrap();
    handles.push(grpc_server_handle);

    for handle in handles {
        log::debug!(
            "Waiting for thread {} to finish",
            handle.thread().name().unwrap()
        );
        handle.join().expect("thread is not panicking")?;
    }
    Ok(())
}<|MERGE_RESOLUTION|>--- conflicted
+++ resolved
@@ -398,11 +398,8 @@
                                 .service(api::v1::datasets::get_datapoints)
                                 .service(api::v1::evaluations::create_evaluation)
                                 .service(api::v1::metrics::process_metrics)
-<<<<<<< HEAD
                                 .service(api::v1::sandbox::run_code)
-=======
                                 .service(api::v1::semantic_search::semantic_search)
->>>>>>> f7f2b9d5
                                 .app_data(PayloadConfig::new(10 * 1024 * 1024)),
                         )
                         // Scopes with generic auth
